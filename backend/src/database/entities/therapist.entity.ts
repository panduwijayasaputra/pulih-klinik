import {
  Entity,
  PrimaryKey,
  Property,
  ManyToOne,
  Unique,
} from '@mikro-orm/core';
import { User } from './user.entity';
import { Clinic } from './clinic.entity';

export enum LicenseType {
  PSYCHOLOGIST = 'psychologist',
  PSYCHIATRIST = 'psychiatrist',
  COUNSELOR = 'counselor',
  HYPNOTHERAPIST = 'hypnotherapist',
}

// TherapistStatus enum moved to UserStatus in common/enums/user-status.enum.ts

@Entity({ tableName: 'therapists' })
@Unique({ properties: ['clinic', 'licenseNumber'] })
export class Therapist {
  @PrimaryKey({ type: 'uuid', defaultRaw: 'gen_random_uuid()' })
  id!: string;

  @ManyToOne(() => Clinic, { onDelete: 'cascade' })
  clinic!: Clinic;

  @ManyToOne(() => User, { onDelete: 'cascade' })
  user!: User;

  // Basic info is now stored in UserProfile

  // Professional info
  @Property({ type: 'varchar', length: 100 })
  licenseNumber!: string;

  @Property({ type: 'varchar', length: 50 })
  licenseType!: LicenseType;

  // Status is now managed by User.status field

  @Property({ type: 'date' })
  joinDate!: Date;

  @Property({ type: 'integer', default: 0 })
  currentLoad: number = 0;

  // Schedule preferences
  @Property({ type: 'varchar', length: 50, default: 'Asia/Jakarta' })
  timezone: string = 'Asia/Jakarta';

  // Education and certifications (stored as text)
  @Property({ type: 'text', nullable: true })
  education?: string;

<<<<<<< HEAD
  @Property({ type: 'text', nullable: true })
  certifications?: string;
=======
  @Property({
    type: 'json',
    defaultRaw: "'[1,2,3,4,5]'",
    comment: 'Working days (1=Monday to 7=Sunday)',
  })
  workingDays: number[] = [1, 2, 3, 4, 5];
>>>>>>> 8c43cfd9

  // Admin notes
  @Property({ type: 'text', nullable: true })
  adminNotes?: string;

  @Property({ type: 'timestamp', defaultRaw: 'CURRENT_TIMESTAMP' })
  createdAt: Date = new Date();

  @Property({
    type: 'timestamp',
    defaultRaw: 'CURRENT_TIMESTAMP',
    onUpdate: () => new Date(),
  })
  updatedAt: Date = new Date();
}<|MERGE_RESOLUTION|>--- conflicted
+++ resolved
@@ -54,17 +54,26 @@
   @Property({ type: 'text', nullable: true })
   education?: string;
 
-<<<<<<< HEAD
   @Property({ type: 'text', nullable: true })
   certifications?: string;
-=======
+
+  // Session scheduling preferences
+  @Property({
+    type: 'integer',
+    default: 15,
+    comment: 'Break between sessions in minutes',
+  })
+  breakBetweenSessions: number = 15;
+
+  @Property({ type: 'integer', default: 8 })
+  maxSessionsPerDay: number = 8;
+
   @Property({
     type: 'json',
     defaultRaw: "'[1,2,3,4,5]'",
     comment: 'Working days (1=Monday to 7=Sunday)',
   })
   workingDays: number[] = [1, 2, 3, 4, 5];
->>>>>>> 8c43cfd9
 
   // Admin notes
   @Property({ type: 'text', nullable: true })
